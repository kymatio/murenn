import numpy as np
import dtcwt
import torch.nn
import bisect

from murenn.dtcwt.lowlevel import prep_filt
from murenn.dtcwt.transform_funcs import FWD_J1, FWD_J2PLUS, INV_J1, INV_J2PLUS
from .utils import fix_length


class DTCWT(torch.nn.Module):
    def __init__(
        self,
        level1="near_sym_a",
        qshift="qshift_a",
        J=8,
        skip_hps=False,
        include_scale=False,
        alternate_gh=False,
        padding_mode="symmetric",
        normalize=True,
    ):
        super().__init__()
        self.level1 = level1
        self.qshift = qshift
        self.J = J
        self.alternate_gh = alternate_gh
        self.normalize = normalize

        # Parse the "skip_hps" argument for skipping finest scales.
        if isinstance(skip_hps, (list, tuple, np.ndarray)):
            self.skip_hps = skip_hps
        else:
            self.skip_hps = [
                skip_hps,
            ] * self.J

        # Parse the "include_scale" argument for including other low-pass
        # outputs in addition to the coarsest scale.
        if isinstance(include_scale, (list, tuple, np.ndarray)):
            self.include_scale = include_scale
        else:
            self.include_scale = [
                include_scale,
            ] * self.J

        if padding_mode == "zeros":
            self.padding_mode = "constant"
        else:
            self.padding_mode = padding_mode

        # Load first-level biorthogonal wavelet filters from disk.
        # h0o is the low-pass filter.
        # h1o is the high-pass filter.
        # g0o is the low-pass inverse filter.
        # g1o is the high-pass inverse filter.
        h0o, g0o, h1o, g1o = dtcwt.coeffs.biort(level1)
        self.register_buffer("g0o", prep_filt(g0o))
        self.register_buffer("g1o", prep_filt(g1o))
        self.register_buffer("h0o", prep_filt(h0o))
        self.register_buffer("h1o", prep_filt(h1o))

        # Load higher-level quarter-shift wavelet filters from disk.
        # h0a is the low-pass filter from tree a (real part).
        # h0b is the low-pass filter from tree b (imaginary part).
        # g0a is the low-pass dual filter from tree a (real part).
        # g0b is the low-pass dual filter from tree b (imaginary part).
        # h1a is the high-pass filter from tree a (real part).
        # h1b is the high-pass filter from tree b (imaginary part).
        # g1a is the high-pass dual filter from tree a (real part).
        # g1b is the high-pass dual filter from tree b (imaginary part).
        h0a, h0b, g0a, g0b, h1a, h1b, g1a, g1b = dtcwt.coeffs.qshift(qshift)
        self.register_buffer("h0a", prep_filt(h0a))
        self.register_buffer("h0b", prep_filt(h0b))
        self.register_buffer("g0a", prep_filt(g0a))
        self.register_buffer("g0b", prep_filt(g0b))
        self.register_buffer("h1a", prep_filt(h1a))
        self.register_buffer("h1b", prep_filt(h1b))
        self.register_buffer("g1a", prep_filt(g1a))
        self.register_buffer("g1b", prep_filt(g1b))


class DTCWTDirect(DTCWT):
    """Performs a DTCWT forward decomposition of a PyTorch tensor containing
    1-D signals, potentially multichannel.

    Args:
        level1 (str): One of 'antonini', 'legall', 'near_sym_a', 'near_sym_b'.
            Specifies the first-level biorthogonal wavelet filters.
        qshift (str): One of 'qshift_06', 'qshift_a', 'qshift_b', 'qshift_c',
            'qshift_d'.  Specifies the second-level quarter-shift filters.
        J (int): Number of levels (octaves) of decomposition. Default is 8.
        skip_hps (bools): List of bools of length J which specify whether or
            not to calculate the bandpass outputs at the given scale.
            skip_hps[0] is for the first scale. Can be a single bool in which
            case that is applied to all scales.
        include_scale (bool): If true, return the bandpass outputs. Can also be
            a list of length J specifying which lowpasses to return. I.e. if
            [False, True, True], the forward call will return the second and
            third lowpass outputs, but discard the lowpass from the first level
            transform.
        alternate_gh (bool): If True (default), alternates between filter pairs
            (h0, h1) and (g0, g1) depending on odd vs. even wavelet scale j.
            Otherwise, uses (h0, h1) only. See Selesnick et al. 2005 for details.
        padding_mode (str): One of 'symmetric'(default), 'zeros', 'replicate',
            and 'circular'. Padding scheme for the filters.
        normalize (bool): If True (default), the output will be normalized by a
            factor of 1/sqrt(2)
    """

    def forward(self, x):
        """Forward Dual-Tree Complex Wavelet Transform (DTCWT) of a 1-D signal.

        Args:
            x (PyTorch tensor): Input data. Should be a tensor of shape
                `(B, C, T)` where B is the batch size, C is the number of
                channels and T is the number of time samples.
                Note that T must be even length.

        Returns:
            yl: low-pass coefficients. If include_scale is True (see DTCWTDirect
                constructor), yl is a list of low-pass coefficients at all wavelet
                scales 1 to (J-1). Otherwise (default), yl is a real-valued PyTorch
                tensor.
            yh: band-pass coefficients. A list of PyTorch tensors with J elements,
                containing the band-pass coefficients at all wavelets scales 1 to
                (J-1). These tensors are complex-valued."""

        # Initialize lists of empty arrays with same dtype as input
        x_phis = []
        x_psis = []

        # Extend if the length of x is not even
        T = x.shape[-1]
        if T % 2 != 0:
            x = torch.cat((x, x[:,:,-1:]), dim=-1)

        ## LEVEL 1 ##
        x_phi, x_psi_r, x_psi_i = FWD_J1.apply(
<<<<<<< HEAD
            x, self.h0o, self.h1o, self.skip_hps[0], self.padding_mode)
=======
            x, self.h0o, self.h1o, self.skip_hps[0], self.padding_mode
        )
>>>>>>> 1991e861
        x_psis.append(x_psi_r + 1j * x_psi_i)
        if self.include_scale[0]:
            x_phis.append(x_phi)
        else:
            x_phis.append(x_phi.new_zeros(x_phi.shape))

        ## LEVEL 2 AND GREATER ##
        # Apply multiresolution pyramid by looping over j from fine to coarse
        for j in range(1, self.J):
            if (j % 2 == 1) and self.alternate_gh:
                # Pick the dual filters g0a, g1a, etc. instead of h0a, h1a, etc.
                h0a, h1a, h0b, h1b = self.g0a, self.g1a, self.g0b, self.g1b
            else:
                h0a, h1a, h0b, h1b = self.h0a, self.h1a, self.h0b, self.h1b

<<<<<<< HEAD
            x_phi, x_psi_r, x_psi_i = FWD_J2PLUS.apply(
                x_phi, h0a, h1a, h0b, h1b, self.skip_hps[j], self.padding_mode, 
                self.normalize
=======
            # Ensure the lowpass is divisible by 4
            if x_phi.shape[-1] % 4 != 0:
                x_phi = torch.cat((x_phi[:,:,0:1], x_phi, x_phi[:,:,-1:]), dim=-1)
            if self.normalize:
                x_phi = 1/np.sqrt(2) * x_phi
            x_phi, x_psi_r, x_psi_i = FWD_J2PLUS.apply(
                x_phi,
                h0a,
                h1a,
                h0b,
                h1b,
                self.skip_hps[j],
                self.padding_mode,
>>>>>>> 1991e861
            )
            if (j % 2 == 1) and self.alternate_gh:
                # The result is anti-analytic in the Hilbert sense.
                # We conjugate the result to bring the spectrum back to (0, pi).
                # This is purely by convention and for consistency through j.
<<<<<<< HEAD
                x_psi_i *= -1

=======
                x_psi_i = -1 * x_psi_i
>>>>>>> 1991e861
            x_psis.append(x_psi_r + 1j * x_psi_i)

            if self.include_scale[j]:
                x_phis.append(x_phi)
            else:
                x_phis.append(x_phi.new_zeros(x_phi.shape))

        # If at least one of the booleans in the list include_scale is True,
        # return the list x_phis as yl. Otherwise, return the last x_phi.
        if True in self.include_scale:
            yl, yh = x_phis, x_psis
        else:
            yl, yh = x_phi, x_psis
        return yl, yh


    @property
    def subbands(self):
        """
        Return the subbands boundaries.
        """

        N = 2 ** (self.J + 4)
        x = torch.zeros(1, 1, N)
        x[0, 0, N//2] = 1

        idtcwt = DTCWTInverse(
            J = self.J, 
            alternate_gh=self.alternate_gh, 
        )
        # Compute the DTCWT of the impulse signal
        x_phi, x_psis = self(x)
        ys = []

        for j in range(self.J):
            y_phi = x_phi * 0
            y_psis = [x_psis[k] * (j==k) for k in range(self.J)]
            y_j_hat = torch.abs(torch.fft.fft(idtcwt(y_phi, y_psis).squeeze()))
            ys.append(y_j_hat)

        lp_psis = [x_psis[k] * 0 for k in range(self.J)]
        y_lp_hat = torch.abs(torch.fft.fft(idtcwt(x_phi, lp_psis).squeeze()))
        ys.append(y_lp_hat)

        # Stack tensors to create a 2D tensor where each row is a tensor from the list
        ys = torch.stack(ys)[:, :N//2]
        # Define the threshold
        threshold = 0.2
        # Apply the threshold
        valid_mask = ys >= threshold
        ys = ys * valid_mask.float()
        # Find the subbands of each frequency
        max_values, max_indices = torch.max(ys, dim=0)
        # Find the boundaries of the subbands
        boundaries = torch.where(max_indices[:-1] != max_indices[1:])[0] + 1
        boundaries = boundaries / N
        boundaries = torch.cat((torch.tensor([0.]), boundaries, torch.tensor([0.5]))).flip(dims=(0,))
        return boundaries.tolist()
    

    def hz_to_octs(self, frequencies, sr=1.0):
        """
        Convert a list of frequencies to their corresponding octave subband indices.

        Parameters:
        frequencies (list of float): List of frequencies to convert.
        sr (float): Sampling rate, default is 1.0.

        Returns:
        list of int: List of octave subband indices corresponding to the input frequencies
            -1 indicates out of range.
        """
        subbands = [boundary * sr for boundary in self.subbands]
        subbands.reverse()
        js = []
        for freq in frequencies:
            i = bisect.bisect_left(subbands, freq)
            j = len(subbands) - i - 1 if i > 0 else -1
            js.append(j)
        return js


class DTCWTInverse(DTCWT):
    """Performs a DTCWT reconstruction of a sequence of 1-D signals. DTCWTInverse
    should be initialized in the same manner as DTCWTDirect.
    The only supported padding mode is 'symmetric'.

    Args: should be the same as DTCWTDirect.
        level1 (str): One of 'antonini', 'legall', 'near_sym_a', 'near_sym_b'.
            Specifies the first-level biorthogonal wavelet filters.
        qshift (str): One of 'qshift_06', 'qshift_a', 'qshift_b', 'qshift_c',
            'qshift_d'.  Specifies the second-level quarter-shift filters.
        J (int): Number of levels (octaves) of decomposition. Default is 8.
        skip_hps (bools): List of bools of length J which specify whether or
            not to calculate the bandpass outputs at the given scale.
            skip_hps[0] is for the first scale. Can be a single bool in which
            case that is applied to all scales.
        include_scale (bool): If true, return the bandpass outputs. Can also be
            a list of length J specifying which lowpasses to return. I.e. if
            [False, True, True], the forward call will return the second and
            third lowpass outputs, but discard the lowpass from the first level
            transform.
        alternate_gh (bool): If True (default), alternates between filter pairs
            (h0, h1) and (g0, g1) depending on odd vs. even wavelet scale j.
            Otherwise, uses (h0, h1) only. See Selesnick et al. 2005 for details.
<<<<<<< HEAD
        padding_mode (str): One of 'symmetric'(default), 'zeros', 'replicate', 
            and 'circular'. Padding scheme for the filters. 
        normalize (bool): If True (default), the output will be normalized by a 
=======
        normalize (bool): If True (default), the output will be normalized by a
>>>>>>> 1991e861
            factor of 1/sqrt(2)
    """

    def __init__(
        self,
        level1="near_sym_a",
        qshift="qshift_a",
        J=8,
        skip_hps=False,
        include_scale=False,
        alternate_gh=True,
        padding_mode="symmetric",
        normalize=True,
        length=None,
    ):
        if padding_mode != "symmetric":
            raise NotImplementedError(
                'Only padding_mode="symmetric" is supported. Got: {padding_mode}'
            )
        super().__init__(
            level1=level1,
            qshift=qshift,
            J=J,
            skip_hps=skip_hps,
            include_scale=include_scale,
            alternate_gh=alternate_gh,
            padding_mode=padding_mode,
            normalize=normalize,
        )
        self.length = length

    def forward(self, yl, yh):
        """
        Args:
            yl: low-pass coefficients for the DTCWT reconstruction. If include_scale
                is True (see DTCWTInverse constructor), yl should be a list of low-pass
                coefficients at all wavelet scales 1 to (J-1). Otherwise (default),
                yl should be a real-valued PyTorch tensor.
            yh: band-pass coefficients for the DTCWT reconstruction. A list of PyTorch
                tensors with J elements, containing the band-pass coefficients at all
                wavelets scales 1 to (J-1). These tensors are complex-valued.
        """

        # x_phi the low-pass, x_psis the band-pass
        if True in self.include_scale:
            x_phi, x_psis = yl[self.J - 1], yh
        else:
            x_phi, x_psis = yl, yh

        # Assert that the band-pass sequence has the same length as the
        # level of decomposition
        assert len(x_psis) == self.J

        ## LEVEL 2 AND GREATER ##
        for j in range(self.J - 1, 0, -1):
            # The band-pass coefficients at level j
            # Check the length of the band-pass, low-pass input coefficients
            x_psi = x_psis[j]
<<<<<<< HEAD
            assert x_psi.shape[-1] * 2 == x_phi.shape[-1], f'J={j}\n{x_psi.shape[-1]*2}\n{x_phi.shape[-1]}'
            if (j%2 == 1) and self.alternate_gh:
                x_psi = torch.conj(x_psi)
                g0a, g1a, g0b, g1b = self.h0a, self.h1a, self.h0b, self.h1b
            else:
                g0a, g1a, g0b, g1b = self.g0a, self.g1a, self.g0b, self.g1b   
            
            x_psi_r, x_psi_i = x_psi.real, x_psi.imag
            x_phi = INV_J2PLUS.apply(x_phi, x_psi_r, x_psi_i, g0a, g1a, g0b, g1b, self.padding_mode, 
                self.normalize)

        ## LEVEL 1 ##
        x_psi_r, x_psi_i = x_psis[0].real, x_psis[0].imag
        x_phi = INV_J1.apply(x_phi, x_psi_r, x_psi_i, self.g0o, self.g1o, self.padding_mode)
        
=======

            if x_phi.shape[-1] != x_psi.shape[-1] * 2:
                x_phi = x_phi[:,:,1:-1]
            assert (
                x_psi.shape[-1] * 2 == x_phi.shape[-1]
            ), f"J={j}\n{x_psi.shape[-1]*2}\n{x_phi.shape[-1]}"

            if (j % 2 == 1) and self.alternate_gh:
                x_psi = torch.conj(x_psi)
                g0a, g1a, g0b, g1b = self.h0a, self.h1a, self.h0b, self.h1b
            else:
                g0a, g1a, g0b, g1b = self.g0a, self.g1a, self.g0b, self.g1b

            x_psi_r, x_psi_i = x_psi.real, x_psi.imag
            x_phi = INV_J2PLUS.apply(
                x_phi,
                x_psi_r,
                x_psi_i,
                g0a,
                g1a,
                g0b,
                g1b,
                self.padding_mode,
            )
            if self.normalize:
                x_phi = np.sqrt(2) * x_phi

        # LEVEL 1 ##
        if x_phi.shape[-1] != x_psis[0].shape[-1] * 2:
            x_phi = x_phi[:,:,1:-1]

        x_psi_r, x_psi_i = x_psis[0].real, x_psis[0].imag

        x_phi = INV_J1.apply(
            x_phi, x_psi_r, x_psi_i, self.g0o, self.g1o, self.padding_mode
        )
        if self.length:
            x_phi = fix_length(x_phi, size=self.length)
>>>>>>> 1991e861
        return x_phi<|MERGE_RESOLUTION|>--- conflicted
+++ resolved
@@ -137,12 +137,8 @@
 
         ## LEVEL 1 ##
         x_phi, x_psi_r, x_psi_i = FWD_J1.apply(
-<<<<<<< HEAD
-            x, self.h0o, self.h1o, self.skip_hps[0], self.padding_mode)
-=======
             x, self.h0o, self.h1o, self.skip_hps[0], self.padding_mode
         )
->>>>>>> 1991e861
         x_psis.append(x_psi_r + 1j * x_psi_i)
         if self.include_scale[0]:
             x_phis.append(x_phi)
@@ -158,11 +154,6 @@
             else:
                 h0a, h1a, h0b, h1b = self.h0a, self.h1a, self.h0b, self.h1b
 
-<<<<<<< HEAD
-            x_phi, x_psi_r, x_psi_i = FWD_J2PLUS.apply(
-                x_phi, h0a, h1a, h0b, h1b, self.skip_hps[j], self.padding_mode, 
-                self.normalize
-=======
             # Ensure the lowpass is divisible by 4
             if x_phi.shape[-1] % 4 != 0:
                 x_phi = torch.cat((x_phi[:,:,0:1], x_phi, x_phi[:,:,-1:]), dim=-1)
@@ -176,18 +167,12 @@
                 h1b,
                 self.skip_hps[j],
                 self.padding_mode,
->>>>>>> 1991e861
             )
             if (j % 2 == 1) and self.alternate_gh:
                 # The result is anti-analytic in the Hilbert sense.
                 # We conjugate the result to bring the spectrum back to (0, pi).
                 # This is purely by convention and for consistency through j.
-<<<<<<< HEAD
-                x_psi_i *= -1
-
-=======
                 x_psi_i = -1 * x_psi_i
->>>>>>> 1991e861
             x_psis.append(x_psi_r + 1j * x_psi_i)
 
             if self.include_scale[j]:
@@ -293,13 +278,7 @@
         alternate_gh (bool): If True (default), alternates between filter pairs
             (h0, h1) and (g0, g1) depending on odd vs. even wavelet scale j.
             Otherwise, uses (h0, h1) only. See Selesnick et al. 2005 for details.
-<<<<<<< HEAD
-        padding_mode (str): One of 'symmetric'(default), 'zeros', 'replicate', 
-            and 'circular'. Padding scheme for the filters. 
-        normalize (bool): If True (default), the output will be normalized by a 
-=======
         normalize (bool): If True (default), the output will be normalized by a
->>>>>>> 1991e861
             factor of 1/sqrt(2)
     """
 
@@ -358,23 +337,6 @@
             # The band-pass coefficients at level j
             # Check the length of the band-pass, low-pass input coefficients
             x_psi = x_psis[j]
-<<<<<<< HEAD
-            assert x_psi.shape[-1] * 2 == x_phi.shape[-1], f'J={j}\n{x_psi.shape[-1]*2}\n{x_phi.shape[-1]}'
-            if (j%2 == 1) and self.alternate_gh:
-                x_psi = torch.conj(x_psi)
-                g0a, g1a, g0b, g1b = self.h0a, self.h1a, self.h0b, self.h1b
-            else:
-                g0a, g1a, g0b, g1b = self.g0a, self.g1a, self.g0b, self.g1b   
-            
-            x_psi_r, x_psi_i = x_psi.real, x_psi.imag
-            x_phi = INV_J2PLUS.apply(x_phi, x_psi_r, x_psi_i, g0a, g1a, g0b, g1b, self.padding_mode, 
-                self.normalize)
-
-        ## LEVEL 1 ##
-        x_psi_r, x_psi_i = x_psis[0].real, x_psis[0].imag
-        x_phi = INV_J1.apply(x_phi, x_psi_r, x_psi_i, self.g0o, self.g1o, self.padding_mode)
-        
-=======
 
             if x_phi.shape[-1] != x_psi.shape[-1] * 2:
                 x_phi = x_phi[:,:,1:-1]
@@ -413,5 +375,4 @@
         )
         if self.length:
             x_phi = fix_length(x_phi, size=self.length)
->>>>>>> 1991e861
         return x_phi