--- conflicted
+++ resolved
@@ -63,9 +63,6 @@
     elif mode == 3:
         return 'circular'
     else:
-<<<<<<< HEAD
-        raise ValueError("Unkown pad type: {}".format(mode))
-=======
         raise ValueError("Unkown pad type: {}".format(mode))
 
 def fix_length(x, *, size, **kwargs):
@@ -106,5 +103,4 @@
     elif n < size:
         length = size - n
         return torch.nn.functional.pad(x, (0, length), **kwargs)
-    return x
->>>>>>> 1991e861
+    return x