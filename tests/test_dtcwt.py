import pytest
import torch
import numpy as np
import dtcwt
import murenn
import math


<<<<<<< HEAD
@pytest.mark.parametrize('J', list(range(1, 10)))
def test_fwd_same(J):
    decimal = 4
    X = np.random.rand(2**J)
    Xt = torch.tensor(X, dtype=torch.get_default_dtype()).view(1,1,2**J)
    xfm_murenn = murenn.DTCWTDirect(J=J, alternate_gh=False, include_scale=False,padding_mode='symmetric', normalize=False)
=======
@pytest.mark.parametrize("J", list(range(1, 10)))
def test_fwd_same(J):
    decimal = 4
    X = np.random.rand(44100)
    Xt = torch.tensor(X, dtype=torch.get_default_dtype()).view(1, 1, 44100)
    xfm_murenn = murenn.DTCWTDirect(
        J=J,
        alternate_gh=False,
        include_scale=False,
        padding_mode="symmetric",
        normalize=False,
    )
>>>>>>> 1991e861
    phis, psis = xfm_murenn(Xt)
    xfm_np = dtcwt.Transform1d()
    out_np = xfm_np.forward(X, nlevels=J)
    phis_np = out_np.lowpass
    psis_np = out_np.highpasses
    np.testing.assert_array_almost_equal(
        phis_np[:, 0], phis.numpy()[0, 0, :], decimal=decimal
    )
    for j in range(J):
<<<<<<< HEAD
        np.testing.assert_array_almost_equal((psis_np[j])[:,0], psis[j].numpy()[0,0,:], decimal = decimal)

@pytest.mark.parametrize('qshift', ['qshift_06', 'qshift_a', 'qshift_b', 'qshift_c','qshift_d'])
@pytest.mark.parametrize('level1', ['antonini', 'legall', 'near_sym_a', 'near_sym_b'])
@pytest.mark.parametrize('alternate_gh', [True, False])
@pytest.mark.parametrize('normalize', [True, False])
@pytest.mark.parametrize('J', list(range(1, 5)))
def test_inv(level1, qshift, J, alternate_gh, normalize):
    X = np.random.rand(2**J)
    Xt = torch.tensor(X, dtype=torch.get_default_dtype()).view(1,1,2**J)
    xfm_murenn = murenn.DTCWTDirect(J=J, level1=level1, qshift=qshift, alternate_gh=alternate_gh, include_scale=False,padding_mode='symmetric', normalize=normalize)
    coeffs = xfm_murenn(Xt)
    inv = murenn.DTCWTInverse(J=J, level1=level1, qshift=qshift,alternate_gh=alternate_gh, include_scale=False,padding_mode='symmetric', normalize=normalize)
    X_rec = inv(coeffs)
    torch.testing.assert_close(Xt, X_rec)

@pytest.mark.parametrize("include_scale", [False, [0, 0, 1]])
@pytest.mark.parametrize("skip_hps", [False, [0, 1, 0]])
def test_skip_hps(skip_hps, include_scale):
    J = 3
    X = np.random.rand(2**J)
    Xt = torch.tensor(X, dtype=torch.get_default_dtype()).view(1,1,2**J)
    xfm_murenn = murenn.DTCWTDirect(J=J, skip_hps=skip_hps, include_scale = include_scale)
    coeffs = xfm_murenn(Xt)
    inv = murenn.DTCWTInverse(J=J, skip_hps=skip_hps, include_scale = include_scale)
    X_rec = inv(coeffs)
    assert X_rec.shape == Xt.shape
=======
        np.testing.assert_array_almost_equal(
            (psis_np[j])[:, 0], psis[j].numpy()[0, 0, :], decimal=decimal
        )


@pytest.mark.parametrize(
    "qshift", ["qshift_06", "qshift_a", "qshift_b", "qshift_c", "qshift_d"]
)
@pytest.mark.parametrize("level1", ["antonini", "legall", "near_sym_a", "near_sym_b"])
@pytest.mark.parametrize("alternate_gh", [True, False])
@pytest.mark.parametrize("normalize", [True, False])
@pytest.mark.parametrize("J", list(range(1, 5)))
@pytest.mark.parametrize("T", [44099, 44100])
def test_pr(level1, qshift, J, T, alternate_gh, normalize):
    Xt = torch.randn(2, 2, T)
    xfm_murenn = murenn.DTCWTDirect(
        J=J,
        level1=level1,
        qshift=qshift,
        alternate_gh=alternate_gh,
        include_scale=False,
        padding_mode="symmetric",
        normalize=normalize,
    )
    lp, bp = xfm_murenn(Xt)
    inv = murenn.DTCWTInverse(
        J=J,
        level1=level1,
        qshift=qshift,
        alternate_gh=alternate_gh,
        include_scale=False,
        padding_mode="symmetric",
        normalize=normalize,
        length=T,
    )
    X_rec = inv(lp, bp)
    torch.testing.assert_close(Xt, X_rec)


@pytest.mark.parametrize("normalize", [False, True])
@pytest.mark.parametrize("skip_hps", [False, [0, 1, 0]])
def test_skip_hps(skip_hps, normalize):
    J = 3
    Xt = torch.randn(2, 2, 44100)
    xfm_murenn = murenn.DTCWTDirect(J=J, skip_hps=skip_hps, normalize=normalize)
    lp, bp = xfm_murenn(Xt)
    inv = murenn.DTCWTInverse(J=J, skip_hps=skip_hps, normalize=normalize)
    X_rec = inv(lp, bp)
    assert X_rec.shape == Xt.shape
    xfm_allpass = murenn.DTCWTDirect(J=J, normalize=normalize)
    lp_ap, _ = xfm_allpass(Xt)
    assert torch.allclose(lp, lp_ap)


@pytest.mark.parametrize("J", range(1,4))
@pytest.mark.parametrize("alternate_gh", [True, False])
def test_phi(J, alternate_gh):
    '''
    Test the low-pass output phi doesn't diverge.
    '''
    tfm = murenn.DTCWT(J=J, alternate_gh=alternate_gh, include_scale=True, skip_hps=True)
    N = 2**15
    x = torch.ones(1, 1, N)
    phis, _ = tfm(x)
    for j, phi in enumerate(phis):
        assert torch.allclose(phi, torch.ones(1, 1, N // 2**j))


@pytest.mark.parametrize("alternate_gh", [True, False])
def test_energy_preservation(alternate_gh):
    '''
    Test Parseval’s energy theorem: the energy of the input signal 
    is equal to the energy in the wavelet domain.
    '''
    tfm = murenn.DTCWT(alternate_gh=alternate_gh, normalize=False)
    N = 2**15
    x = torch.randn(1 ,1, N)
    E_x = torch.linalg.norm(x) ** 2
    E_Ux = 0
    phi, psis = tfm(x)
    E_phi = torch.linalg.norm(phi) ** 2
    E_Ux = E_Ux + E_phi
    for psi in psis:
        Epsi_j = torch.linalg.norm(torch.abs(psi)) ** 2
        E_Ux = E_Ux + Epsi_j
    ratio = E_Ux / E_x
    assert torch.abs(ratio - 1) <= 0.01


@pytest.mark.parametrize("J", range(1, 4))
@pytest.mark.parametrize("alternate_gh", [True, False])
def test_avrg_energy(J, alternate_gh):
    '''
    Test the power of the signals for normalization case.
    '''
    tfm = murenn.DTCWT(J=J, alternate_gh=alternate_gh, normalize=True)
    N = 2**15
    x = torch.randn(1 ,1, N)
    P_x = torch.linalg.norm(x) ** 2 / x.shape[-1]
    P_Ux = 0
    phi, psis = tfm(x)
    P_phi = torch.linalg.norm(phi) ** 2 / phi.shape[-1]
    P_Ux = P_Ux + P_phi
    for psi in psis:
        psi = psi / math.sqrt(2)
        Ppsi_j = torch.linalg.norm(torch.abs(psi)) ** 2 / psi.shape[-1]
        P_Ux = P_Ux + Ppsi_j
    ratio = P_Ux / P_x
    assert torch.abs(ratio - 1) <= 0.01


@pytest.mark.parametrize("J", list(range(1, 10)))
def test_subbands(J):
    tfm = murenn.DTCWT(J=J)
    subbands = tfm.subbands
    # Test the number of subbands
    # There are J band-pass subbands and 1 low-pass subband, so J+2 subbands boundaries in total.
    assert len(subbands) == J + 2
    # Test the min/max value
    assert min(subbands) == 0.
    assert max(subbands) == 0.5
    # Check that it's sorted
    assert all(subbands[i] > subbands[i+1] for i in range(len(subbands)-1)
    )

@pytest.mark.parametrize("J", list(range(1, 10)))
def test_hz_to_octs(J):
    sr = 16000
    nyquist = 8000
    dtcwt = murenn.DTCWT(J = J)
    # Test with a very small frequency, expecting it to map to the highest subband index
    assert dtcwt.hz_to_octs([1e-5], sr) == [J]
    # Test with a frequency just above the Nyquist frequency, expecting it to map to -1 (out of range)
    assert dtcwt.hz_to_octs([nyquist+1e-5], sr) == [-1]
    # Test with a frequency just below the Nyquist frequency, expecting it to map to the lowest subband index
    assert dtcwt.hz_to_octs([nyquist-1e-5], sr) == [0]
>>>>>>> 1991e861
<|MERGE_RESOLUTION|>--- conflicted
+++ resolved
@@ -6,14 +6,6 @@
 import math
 
 
-<<<<<<< HEAD
-@pytest.mark.parametrize('J', list(range(1, 10)))
-def test_fwd_same(J):
-    decimal = 4
-    X = np.random.rand(2**J)
-    Xt = torch.tensor(X, dtype=torch.get_default_dtype()).view(1,1,2**J)
-    xfm_murenn = murenn.DTCWTDirect(J=J, alternate_gh=False, include_scale=False,padding_mode='symmetric', normalize=False)
-=======
 @pytest.mark.parametrize("J", list(range(1, 10)))
 def test_fwd_same(J):
     decimal = 4
@@ -26,7 +18,6 @@
         padding_mode="symmetric",
         normalize=False,
     )
->>>>>>> 1991e861
     phis, psis = xfm_murenn(Xt)
     xfm_np = dtcwt.Transform1d()
     out_np = xfm_np.forward(X, nlevels=J)
@@ -36,35 +27,6 @@
         phis_np[:, 0], phis.numpy()[0, 0, :], decimal=decimal
     )
     for j in range(J):
-<<<<<<< HEAD
-        np.testing.assert_array_almost_equal((psis_np[j])[:,0], psis[j].numpy()[0,0,:], decimal = decimal)
-
-@pytest.mark.parametrize('qshift', ['qshift_06', 'qshift_a', 'qshift_b', 'qshift_c','qshift_d'])
-@pytest.mark.parametrize('level1', ['antonini', 'legall', 'near_sym_a', 'near_sym_b'])
-@pytest.mark.parametrize('alternate_gh', [True, False])
-@pytest.mark.parametrize('normalize', [True, False])
-@pytest.mark.parametrize('J', list(range(1, 5)))
-def test_inv(level1, qshift, J, alternate_gh, normalize):
-    X = np.random.rand(2**J)
-    Xt = torch.tensor(X, dtype=torch.get_default_dtype()).view(1,1,2**J)
-    xfm_murenn = murenn.DTCWTDirect(J=J, level1=level1, qshift=qshift, alternate_gh=alternate_gh, include_scale=False,padding_mode='symmetric', normalize=normalize)
-    coeffs = xfm_murenn(Xt)
-    inv = murenn.DTCWTInverse(J=J, level1=level1, qshift=qshift,alternate_gh=alternate_gh, include_scale=False,padding_mode='symmetric', normalize=normalize)
-    X_rec = inv(coeffs)
-    torch.testing.assert_close(Xt, X_rec)
-
-@pytest.mark.parametrize("include_scale", [False, [0, 0, 1]])
-@pytest.mark.parametrize("skip_hps", [False, [0, 1, 0]])
-def test_skip_hps(skip_hps, include_scale):
-    J = 3
-    X = np.random.rand(2**J)
-    Xt = torch.tensor(X, dtype=torch.get_default_dtype()).view(1,1,2**J)
-    xfm_murenn = murenn.DTCWTDirect(J=J, skip_hps=skip_hps, include_scale = include_scale)
-    coeffs = xfm_murenn(Xt)
-    inv = murenn.DTCWTInverse(J=J, skip_hps=skip_hps, include_scale = include_scale)
-    X_rec = inv(coeffs)
-    assert X_rec.shape == Xt.shape
-=======
         np.testing.assert_array_almost_equal(
             (psis_np[j])[:, 0], psis[j].numpy()[0, 0, :], decimal=decimal
         )
@@ -200,5 +162,4 @@
     # Test with a frequency just above the Nyquist frequency, expecting it to map to -1 (out of range)
     assert dtcwt.hz_to_octs([nyquist+1e-5], sr) == [-1]
     # Test with a frequency just below the Nyquist frequency, expecting it to map to the lowest subband index
-    assert dtcwt.hz_to_octs([nyquist-1e-5], sr) == [0]
->>>>>>> 1991e861
+    assert dtcwt.hz_to_octs([nyquist-1e-5], sr) == [0]