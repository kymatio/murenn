import murenn.dtcwt
import pytest
import torch
import murenn
import math

from murenn.dtcwt.nn import ModulusStable, Downsampling


if torch.cuda.is_available():
    dev = torch.device("cuda")
else:
    dev = torch.device("cpu")

@pytest.mark.parametrize("J", list(range(2, 4)))
@pytest.mark.parametrize("Q", [3, 4])
@pytest.mark.parametrize("T", [8, 16])
@pytest.mark.parametrize("padding_mode", ["symmetric", "zeros"])
@pytest.mark.parametrize("N", list(range(10)))
@pytest.mark.parametrize("include_lp", [True, False])
def test_direct_shape(J, Q, T, N, padding_mode, include_lp):
    B, C, L = 2, 3, 2**J+N
    x = torch.zeros(B, C, L)
    graph = murenn.MuReNNDirect(
        J=J,
        Q=Q,
        T=T,
        in_channels=C,
        padding_mode=padding_mode,
        include_lp=include_lp,
    )
    y = graph(x)
<<<<<<< HEAD
    if graph.include_lp == False:
        assert y.shape[:2] == (B, Q * J)
    else:
        assert y.shape[:2] == (B, Q * J + C)
=======
    assert y.shape[:2] == (B, Q*J)
>>>>>>> 6a23d2e2
    

def test_direct_diff():
    J, Q, T = 3, 4, 4
    B, C, N = 2, 3, 2**(J+4)
    x = torch.zeros(B, C, N)
    tfm = murenn.MuReNNDirect(
        J=J,
        Q=Q,
        T=T,
        in_channels=C,
    )
    y = tfm(x)
    y.mean().backward()
    for conv1d in tfm.conv1d:
        assert conv1d.weight.grad != None


@pytest.mark.parametrize("Q", [3, 4])
@pytest.mark.parametrize("T", [8, 16])
@pytest.mark.parametrize("N", list(range(5)))
@pytest.mark.parametrize("include_lp", [True, False])
def test_multi_layers(Q, T, N, include_lp):
    J = 2
    B, C, L = 2, 3, 2**J+N
    x = torch.zeros(B, C, L)
    for i in range(3):
        x = x.view(B, -1, x.shape[-1])
        layer_i = murenn.MuReNNDirect(
            J=J,
            Q=Q,
            T=T,
            in_channels=x.shape[1],
            include_lp=include_lp,
        )
        x = layer_i(x)


def test_modulus():
    # check the value
    x_r = torch.randn(2, 2, 2**5, device=dev, requires_grad=True)
    x_i = torch.randn(2, 2, 2**5, device=dev, requires_grad=True)
    Ux = ModulusStable.apply(x_r, x_i)
    assert torch.allclose(Ux, torch.sqrt(x_r ** 2 + x_i ** 2))
    # check the gradient
    loss = torch.sum(Ux)
    loss.backward()
    Ux2 = Ux.clone()
    x_r2 = x_r.clone()
    x_i2 = x_i.clone()
    xr_grad = x_r2 / Ux2
    xi_grad = x_i2 / Ux2
    assert torch.allclose(x_r.grad, xr_grad, atol = 1e-4)
    assert torch.allclose(x_i.grad, xi_grad, atol = 1e-4)
    # Test the differentiation with a vector made of zeros
    x0r = torch.zeros(2, 2, 2**5, device=dev, requires_grad=True)
    x0i = torch.zeros(2, 2, 2**5, device=dev, requires_grad=True)
    Ux0 = ModulusStable.apply(x0r, x0i)
    loss0 = torch.sum(Ux0)
    loss0.backward()
    assert torch.max(torch.abs(x0r.grad)) <= 1e-7
    assert torch.max(torch.abs(x0i.grad)) <= 1e-7

@pytest.mark.parametrize("Q", [1, 2])
@pytest.mark.parametrize("T", [2, 3])
def test_toconv1d(Q, T):
    J = 4
    tfm = murenn.MuReNNDirect(
        J=J,
        Q=Q,
        T=T,
        in_channels=2,
    )
    N = 2**J*16
    x = torch.zeros(1, 1, N)
    x[:,:,N//2] = 1
    conv1ds = tfm.to_conv1d()
    for conv1d in [conv1ds["real"], conv1ds["imag"]]:
        assert isinstance(conv1d, torch.nn.Conv1d)
        y = conv1d(x)
        assert isinstance(y, torch.Tensor)
        assert y.dtype == x.dtype
        assert y.shape == (1, J*Q, N)
    
    # Test the energy gain
    tfm = murenn.MuReNNDirect(
        J=J,
        Q=1,
        T=1,
        in_channels=1,
    )
    # Initialize the learnable filters with dirac
    for conv1d in tfm.conv1d:
        torch.nn.init.dirac_(conv1d.weight)
    # Get the dtcwt filters
    psis = tfm.to_conv1d()
    # Test the energy crossing subbands
    y = psis["complex"](torch.complex(x, x)/math.sqrt(2))
    energy = torch.linalg.norm(y, dim=-1)
    assert torch.allclose(energy, torch.ones(1, J), atol=0.1)<|MERGE_RESOLUTION|>--- conflicted
+++ resolved
@@ -30,14 +30,7 @@
         include_lp=include_lp,
     )
     y = graph(x)
-<<<<<<< HEAD
-    if graph.include_lp == False:
-        assert y.shape[:2] == (B, Q * J)
-    else:
-        assert y.shape[:2] == (B, Q * J + C)
-=======
     assert y.shape[:2] == (B, Q*J)
->>>>>>> 6a23d2e2
     
 
 def test_direct_diff():
